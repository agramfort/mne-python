--- conflicted
+++ resolved
@@ -26,12 +26,8 @@
 from mne.io import read_raw_edf, read_raw_bdf, read_raw_fif, edf, read_raw_gdf
 from mne.io.tests.test_raw import _test_raw_reader
 from mne.io.edf.edf import (_get_edf_default_event_id, _read_annotations_edf,
-<<<<<<< HEAD
-                            _read_ch, _parse_prefilter_string, _edf_str)
-=======
                             _read_ch, _parse_prefilter_string, _edf_str_int,
                             _read_edf_header, _read_header)
->>>>>>> 5ba77c8b
 from mne.io.pick import channel_indices_by_type, get_channel_type_constants
 from mne.annotations import events_from_annotations, read_annotations
 
@@ -464,10 +460,7 @@
 
 def test_empty_chars():
     """Test blank char support."""
-<<<<<<< HEAD
     assert int(_edf_str(b'1819\x00 ')) == 1819
-=======
-    assert _edf_str_int(b'1819\x00 ') == 1819
 
 
 def _hp_lp_rev(*args, **kwargs):
@@ -514,5 +507,4 @@
     for func in (read_raw_edf, read_raw_bdf, read_raw_gdf,
                  partial(_read_header, exclude=())):
         with pytest.raises(NotImplementedError, match='Only.*txt.*'):
-            func(edf_txt_stim_channel_path)
->>>>>>> 5ba77c8b
+            func(edf_txt_stim_channel_path)