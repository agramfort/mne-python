--- conflicted
+++ resolved
@@ -90,15 +90,13 @@
         raw3 = read_raw_eeglab(input_fname=raw_fname, montage=montage,
                                event_id=event_id)
         raw4 = read_raw_eeglab(input_fname=raw_fname, montage=montage)
-<<<<<<< HEAD
 
         [w.pop(DeprecationWarning) for _ in range(5)]  # read_events_eeglab
         # [w.pop(RuntimeWarning) for _ in range(4)] This is what I'm searching
 
-=======
         assert raw0.filenames[0].endswith('.fdt')  # .set with additional .fdt
         assert raw2.filenames[0].endswith('.set')  # standalone .set
->>>>>>> 7ecc4a52
+
         Epochs(raw0, find_events(raw0), event_id)
         epochs = Epochs(raw1, find_events(raw1), event_id)
 
