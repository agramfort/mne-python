--- conflicted
+++ resolved
@@ -468,7 +468,6 @@
         a.copy().crop(tmin=0, tmax=12, emit_warning=True)
 
 
-<<<<<<< HEAD
 @testing.requires_testing_data
 def test_events_from_annot_in_raw_objects():
     """Test basic functionality of events_fron_annot for raw objects."""
@@ -657,6 +656,4 @@
     xx, yy = events_from_annotations(raw)
     assert xx[0, 0] == 0.025 * raw.info['sfreq']
 
-=======
->>>>>>> 7ecc4a52
 run_tests_if_main()