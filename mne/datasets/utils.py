--- conflicted
+++ resolved
@@ -17,11 +17,7 @@
 
 import numpy as np
 
-<<<<<<< HEAD
-from ._fsaverage import fetch_fsaverage, _get_create_subjects_dir
-=======
 from ._fsaverage.base import fetch_fsaverage
->>>>>>> 9cc5d145
 from .. import __version__ as mne_version
 from ..label import read_labels_from_annot, Label, write_labels_to_annot
 from ..utils import (get_config, set_config, _fetch_file, logger, warn,
@@ -591,11 +587,7 @@
     eegbci.load_data(1, [6, 10, 14], update_path=True)
     # If the user has SUBJECTS_DIR, respect it, if not, set it to the EEG one
     # (probably on CircleCI, or otherwise advanced user)
-<<<<<<< HEAD
-    fetch_fsaverage(_get_create_subjects_dir(None))
-=======
     fetch_fsaverage(None)
->>>>>>> 9cc5d145
     sys.argv += ['--accept-hcpmmp-license']
     try:
         fetch_hcp_mmp_parcellation()
