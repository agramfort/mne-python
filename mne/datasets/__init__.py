"""Functions for fetching remote datasets.

See `datasets`_ for more information.
"""

from . import fieldtrip_cmc
from . import brainstorm
from . import visual_92_categories
from . import kiloword
from . import eegbci
from . import hf_sef
from . import megsim
from . import misc
from . import mtrf
from . import sample
from . import somato
from . import multimodal
from . import opm
from . import spm_face
from . import testing
from . import _fake
from . import phantom_4dbti
from . import sleep_physionet
from .utils import (_download_all_example_data, fetch_hcp_mmp_parcellation,
                    fetch_aparc_sub_parcellation)
<<<<<<< HEAD
from ._fsaverage import fetch_fsaverage, set_montage_coreg_path
=======
from ._fsaverage.base import fetch_fsaverage

__all__ = [
    '_download_all_example_data', '_fake', 'brainstorm', 'eegbci',
    'fetch_aparc_sub_parcellation', 'fetch_fsaverage',
    'fetch_hcp_mmp_parcellation', 'fieldtrip_cmc', 'hf_sef', 'kiloword',
    'megsim', 'misc', 'mtrf', 'multimodal', 'opm', 'phantom_4dbti', 'sample',
    'sleep_physionet', 'somato', 'spm_face', 'testing', 'visual_92_categories',
]
>>>>>>> 9cc5d145
<|MERGE_RESOLUTION|>--- conflicted
+++ resolved
@@ -23,9 +23,6 @@
 from . import sleep_physionet
 from .utils import (_download_all_example_data, fetch_hcp_mmp_parcellation,
                     fetch_aparc_sub_parcellation)
-<<<<<<< HEAD
-from ._fsaverage import fetch_fsaverage, set_montage_coreg_path
-=======
 from ._fsaverage.base import fetch_fsaverage
 
 __all__ = [
@@ -34,5 +31,4 @@
     'fetch_hcp_mmp_parcellation', 'fieldtrip_cmc', 'hf_sef', 'kiloword',
     'megsim', 'misc', 'mtrf', 'multimodal', 'opm', 'phantom_4dbti', 'sample',
     'sleep_physionet', 'somato', 'spm_face', 'testing', 'visual_92_categories',
-]
->>>>>>> 9cc5d145
+]