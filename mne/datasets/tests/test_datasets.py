import os
from os import path as op
import shutil
<<<<<<< HEAD
=======
import zipfile
import sys
>>>>>>> 9cc5d145

import pytest

from mne import datasets
<<<<<<< HEAD
from mne.datasets import testing, set_montage_coreg_path
from mne.utils import (run_tests_if_main, requires_good_network, modified_env,
                       get_subjects_dir, ArgvSetter)
=======
from mne.datasets import testing
from mne.datasets._fsaverage.base import _set_montage_coreg_path
from mne.datasets.utils import _manifest_check_download

from mne.utils import (run_tests_if_main, requires_good_network, modified_env,
                       get_subjects_dir, ArgvSetter, _pl, use_log_level,
                       catch_logging)
>>>>>>> 9cc5d145


subjects_dir = op.join(testing.data_path(download=False), 'subjects')


def test_datasets_basic(tmpdir):
    """Test simple dataset functions."""
    # XXX 'hf_sef' and 'misc' do not conform to these standards
    for dname in ('sample', 'somato', 'spm_face', 'testing', 'opm',
                  'bst_raw', 'bst_auditory', 'bst_resting', 'multimodal',
                  'bst_phantom_ctf', 'bst_phantom_elekta', 'kiloword',
                  'mtrf', 'phantom_4dbti',
                  'visual_92_categories', 'fieldtrip_cmc'):
        if dname.startswith('bst'):
            dataset = getattr(datasets.brainstorm, dname)
            check_name = 'brainstorm.%s' % (dname,)
        else:
            dataset = getattr(datasets, dname)
            check_name = dname
        if dataset.data_path(download=False) != '':
            assert isinstance(dataset.get_version(), str)
            assert datasets.utils.has_dataset(check_name)
        else:
            assert dataset.get_version() is None
            assert not datasets.utils.has_dataset(check_name)
        print('%s: %s' % (dname, datasets.utils.has_dataset(check_name)))
    tempdir = str(tmpdir)
    # don't let it read from the config file to get the directory,
    # force it to look for the default
    with modified_env(**{'_MNE_FAKE_HOME_DIR': tempdir, 'SUBJECTS_DIR': None}):
        assert (datasets.utils._get_path(None, 'foo', 'bar') ==
                op.join(tempdir, 'mne_data'))
        assert get_subjects_dir(None) is None
<<<<<<< HEAD
        set_montage_coreg_path()
=======
        _set_montage_coreg_path()
>>>>>>> 9cc5d145
        sd = get_subjects_dir()
        assert sd.endswith('MNE-fsaverage-data')


@requires_good_network
def test_megsim(tmpdir):
    """Test MEGSIM URL handling."""
    paths = datasets.megsim.load_data(
        'index', 'text', 'text', path=str(tmpdir), update_path=False)
    assert len(paths) == 1
    assert paths[0].endswith('index.html')


@requires_good_network
def test_downloads(tmpdir):
    """Test dataset URL handling."""
    # Try actually downloading a dataset
    path = datasets._fake.data_path(path=str(tmpdir), update_path=False)
    assert op.isfile(op.join(path, 'bar'))
    assert datasets._fake.get_version() is None


@pytest.mark.slowtest
@testing.requires_testing_data
@requires_good_network
def test_fetch_parcellations(tmpdir):
    """Test fetching parcellations."""
    this_subjects_dir = str(tmpdir)
    os.mkdir(op.join(this_subjects_dir, 'fsaverage'))
    os.mkdir(op.join(this_subjects_dir, 'fsaverage', 'label'))
    os.mkdir(op.join(this_subjects_dir, 'fsaverage', 'surf'))
    for hemi in ('lh', 'rh'):
        shutil.copyfile(
            op.join(subjects_dir, 'fsaverage', 'surf', '%s.white' % hemi),
            op.join(this_subjects_dir, 'fsaverage', 'surf', '%s.white' % hemi))
    # speed up by prenteding we have one of them
    with open(op.join(this_subjects_dir, 'fsaverage', 'label',
                      'lh.aparc_sub.annot'), 'wb'):
        pass
    datasets.fetch_aparc_sub_parcellation(subjects_dir=this_subjects_dir)
    with ArgvSetter(('--accept-hcpmmp-license',)):
        datasets.fetch_hcp_mmp_parcellation(subjects_dir=this_subjects_dir)
    for hemi in ('lh', 'rh'):
        assert op.isfile(op.join(this_subjects_dir, 'fsaverage', 'label',
                                 '%s.aparc_sub.annot' % hemi))
<<<<<<< HEAD
=======


_zip_fnames = ['foo/foo.txt', 'foo/bar.txt', 'foo/baz.txt']


def _fake_zip_fetch(url, fname, hash_):
    with zipfile.ZipFile(fname, 'w') as zipf:
        for fname in _zip_fnames:
            with zipf.open(fname, 'w'):
                pass

@pytest.mark.skipif(sys.version_info < (3, 6),
                    reason="writing zip files requires python3.6 or higher")
@pytest.mark.parametrize('n_have', range(len(_zip_fnames)))
def test_manifest_check_download(tmpdir, n_have, monkeypatch):
    """Test our manifest downloader."""
    monkeypatch.setattr(datasets.utils, '_fetch_file', _fake_zip_fetch)
    destination = op.join(str(tmpdir), 'empty')
    manifest_path = op.join(str(tmpdir), 'manifest.txt')
    with open(manifest_path, 'w') as fid:
        for fname in _zip_fnames:
            fid.write('%s\n' % fname)
    assert n_have in range(len(_zip_fnames) + 1)
    assert not op.isdir(destination)
    if n_have > 0:
        os.makedirs(op.join(destination, 'foo'))
        assert op.isdir(op.join(destination, 'foo'))
    for fname in _zip_fnames:
        assert not op.isfile(op.join(destination, fname))
    for fname in _zip_fnames[:n_have]:
        with open(op.join(destination, fname), 'w'):
            pass
    with catch_logging() as log:
        with use_log_level(True):
            url = hash_ = ''  # we mock the _fetch_file so these are not used
            _manifest_check_download(manifest_path, destination, url, hash_)
    log = log.getvalue()
    n_missing = 3 - n_have
    assert ('%d file%s missing from' % (n_missing, _pl(n_missing))) in log
    for want in ('Extracting missing', 'Successfully '):
        if n_missing > 0:
            assert want in log
        else:
            assert want not in log
    assert op.isdir(destination)
    for fname in _zip_fnames:
        assert op.isfile(op.join(destination, fname))
>>>>>>> 9cc5d145


run_tests_if_main()<|MERGE_RESOLUTION|>--- conflicted
+++ resolved
@@ -1,20 +1,12 @@
 import os
 from os import path as op
 import shutil
-<<<<<<< HEAD
-=======
 import zipfile
 import sys
->>>>>>> 9cc5d145
 
 import pytest
 
 from mne import datasets
-<<<<<<< HEAD
-from mne.datasets import testing, set_montage_coreg_path
-from mne.utils import (run_tests_if_main, requires_good_network, modified_env,
-                       get_subjects_dir, ArgvSetter)
-=======
 from mne.datasets import testing
 from mne.datasets._fsaverage.base import _set_montage_coreg_path
 from mne.datasets.utils import _manifest_check_download
@@ -22,7 +14,6 @@
 from mne.utils import (run_tests_if_main, requires_good_network, modified_env,
                        get_subjects_dir, ArgvSetter, _pl, use_log_level,
                        catch_logging)
->>>>>>> 9cc5d145
 
 
 subjects_dir = op.join(testing.data_path(download=False), 'subjects')
@@ -56,11 +47,7 @@
         assert (datasets.utils._get_path(None, 'foo', 'bar') ==
                 op.join(tempdir, 'mne_data'))
         assert get_subjects_dir(None) is None
-<<<<<<< HEAD
-        set_montage_coreg_path()
-=======
         _set_montage_coreg_path()
->>>>>>> 9cc5d145
         sd = get_subjects_dir()
         assert sd.endswith('MNE-fsaverage-data')
 
@@ -106,8 +93,6 @@
     for hemi in ('lh', 'rh'):
         assert op.isfile(op.join(this_subjects_dir, 'fsaverage', 'label',
                                  '%s.aparc_sub.annot' % hemi))
-<<<<<<< HEAD
-=======
 
 
 _zip_fnames = ['foo/foo.txt', 'foo/bar.txt', 'foo/baz.txt']
@@ -155,7 +140,6 @@
     assert op.isdir(destination)
     for fname in _zip_fnames:
         assert op.isfile(op.join(destination, fname))
->>>>>>> 9cc5d145
 
 
 run_tests_if_main()